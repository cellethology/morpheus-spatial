{
 "cells": [
  {
   "cell_type": "markdown",
   "metadata": {},
   "source": [
    "## Example IMC analysis with Morpheus"
   ]
  },
  {
   "cell_type": "markdown",
   "metadata": {},
   "source": [
    "#### Step 0: import required packages"
   ]
  },
  {
   "cell_type": "code",
   "execution_count": null,
   "metadata": {},
   "outputs": [],
   "source": [
    "import morpheus as mp\n",
<<<<<<< HEAD
    "from morpheus.classification import train, PatchClassifier\n",
    "from morpheus.counterfactual import generate_cf\n",
=======
>>>>>>> a646d467
    "from lightning.pytorch import seed_everything\n",
    "\n",
    "# Set seed for reproducibility\n",
    "seed_everything(42)"
   ]
  },
  {
   "cell_type": "markdown",
   "metadata": {},
   "source": [
    "#### Step 1: create a dataset object"
   ]
  },
  {
   "cell_type": "code",
   "execution_count": null,
   "metadata": {},
   "outputs": [],
   "source": [
    "data_path = \"/groups/mthomson/zwang2/IMC/output/cedarsLiver_sz48_pxl3_nc44/temp/crc.h5\"  # change to your own directory\n",
    "livertumor = mp.SpatialDataset(data_path=data_path)"
   ]
  },
  {
   "cell_type": "markdown",
   "metadata": {},
   "source": [
    "#### Step 2: generate data splits to prepare for model training"
   ]
  },
  {
   "cell_type": "markdown",
   "metadata": {},
   "source": [
    "Next, we will need to generate train, validation, and test data splits for model training. We want to stratify our splits by the label we want to predict."
   ]
  },
  {
   "cell_type": "code",
   "execution_count": null,
   "metadata": {},
   "outputs": [],
   "source": [
    "label_name = \"Tcytotoxic\"\n",
    "livertumor.generate_data_splits(stratify_by=label_name)"
   ]
  },
  {
   "cell_type": "markdown",
   "metadata": {},
   "source": [
    "##### Step 3: train PyTorch model"
   ]
  },
  {
   "cell_type": "code",
   "execution_count": null,
   "metadata": {},
   "outputs": [],
   "source": [
    "# initialize model\n",
    "model_arch = \"unet\"\n",
<<<<<<< HEAD
    "n_channels = livertumor.n_channels\n",
    "img_size = livertumor.img_size\n",
    "model = PatchClassifier(n_channels, img_size, model_arch=model_arch)\n",
=======
    "n_channels = len(livertumor.channel_names)\n",
    "img_size = livertumor.data_dim[1:3]\n",
    "model = mp.PatchClassifier(n_channels, img_size, model_arch=model_arch)\n",
>>>>>>> a646d467
    "\n",
    "# train model\n",
    "model = mp.train(model=model, dataset=livertumor, label_name=label_name)"
   ]
  },
  {
   "cell_type": "markdown",
   "metadata": {},
   "source": [
    "#### Step 4: generate counterfactuals"
   ]
  },
  {
   "cell_type": "code",
   "execution_count": null,
   "metadata": {},
   "outputs": [],
   "source": [
    "# specify images to generate counterfactuals\n",
    "instance = livertumor.metadata[(livertumor.metadata[\"Tumor\"]==1) & (livertumor.metadata[\"Tcytotoxic\"]==0)]\n",
    "\n",
    "# load model if needed\n",
    "model_path = '/groups/mthomson/zwang2/IMC/output/cedarsLiver_sz48_pxl3_nc44/temp/model/'\n",
    "# model = livertumor.load_model(model_path, model_arch=\"unet\")\n",
    "\n",
    "# set channel to perturb\n",
    "channel_to_perturb = [\"Glnsynthetase\",\"CCR4\",\"PDL1\",\"LAG3\",\"CD105endoglin\",\"TIM3\",\"CXCR4\",\"PD1\",\"CYR61\", \"CD44\",\"IL10\",\"CXCL12\",\"CXCR3\",\"Galectin9\",\"YAP\"]  # change to your own channel\n",
    "\n",
    "# specify optimization parameters\n",
    "optimization_params = {\n",
    "    \"data_dict\": {...},\n",
    "}\n",
    "\n",
    "# Generate counterfactuals using trained model\n",
    "cf = livertumor.get_counterfactual(input_instance = instance, model = model, channel_to_perturb=, optimization_params)"
   ]
  },
  {
   "cell_type": "code",
   "execution_count": null,
   "metadata": {},
   "outputs": [],
   "source": [
    "import os\n",
    "\n",
    "# extract id from path without file extension\n",
    "path = \"/groups/mthomson/zwang2/IMC/output/cedarsLiver_sz48_pxl3_nc44/temp/data/train/0/patch_1003.npy\"\n",
    "id = int(os.path.splitext(os.path.basename(path))[0].split(\"_\")[-1])"
   ]
  },
  {
   "cell_type": "code",
   "execution_count": null,
   "metadata": {},
   "outputs": [],
   "source": []
  },
  {
   "cell_type": "code",
   "execution_count": null,
   "metadata": {},
   "outputs": [],
   "source": []
  },
  {
   "cell_type": "code",
   "execution_count": null,
   "metadata": {},
   "outputs": [],
   "source": []
  },
  {
   "cell_type": "code",
   "execution_count": null,
   "metadata": {},
   "outputs": [],
   "source": [
    "metadata = livertumor.metadata[[\"PatientID\", \"ImageNumber\"]]\n",
    "label = livertumor.label\n",
    "\n",
    "# merge metadata and label using ImageNumber as the common column\n",
    "metadata = metadata.merge(label, on=\"ImageNumber\")\n",
    "metadata = metadata.reset_index().rename(columns={\"index\": \"patch_index\"})\n",
    "\n",
    "# add misc to metadata with columns \"location_x_index\" and \"location_y_index\"\n",
    "metadata = metadata.join(\n",
    "    pd.DataFrame(misc, columns=[\"location_x_index\", \"location_y_index\"])\n",
    ")\n",
    "\n",
    "metadata.to_csv(\n",
    "    \"/groups/mthomson/zwang2/IMC/output/cedarsLiver_sz48_pxl3_nc44/temp/metadata.csv\",\n",
    "    index=False,\n",
    ")"
   ]
  },
  {
   "cell_type": "code",
   "execution_count": null,
   "metadata": {},
   "outputs": [],
   "source": [
    "import h5py\n",
    "\n",
    "with h5py.File(\n",
    "    \"/groups/mthomson/zwang2/IMC/output/cedarsLiver_sz48_pxl3_nc44/temp/crc.h5\", \"w\"\n",
    ") as f:\n",
    "    # Create a dataset to store the images\n",
    "    dset = f.create_dataset(\n",
    "        \"images\",\n",
    "        data=livertumor.intensity,\n",
    "        compression=\"gzip\",\n",
    "        chunks=(100, 16, 16, 44),\n",
    "        dtype=livertumor.intensity.dtype,\n",
    "    )\n",
    "\n",
    "    # Create a group to store the metadata\n",
    "    metadata_numpy = livertumor.metadata.to_records(index=False)\n",
    "    dset_metadata = f.create_dataset(\n",
    "        \"metadata\", data=metadata_numpy, dtype=metadata_numpy.dtype\n",
    "    )\n",
    "\n",
    "    # Create a group to store the channel names\n",
    "    dset_channel_names = f.create_dataset(\"channel_names\", data=livertumor.channel)"
   ]
  }
 ],
 "metadata": {
  "kernelspec": {
   "display_name": "morpheus",
   "language": "python",
   "name": "morpheus"
  },
  "language_info": {
   "codemirror_mode": {
    "name": "ipython",
    "version": 3
   },
   "file_extension": ".py",
   "mimetype": "text/x-python",
   "name": "python",
   "nbconvert_exporter": "python",
   "pygments_lexer": "ipython3",
   "version": "3.9.18"
  }
 },
 "nbformat": 4,
 "nbformat_minor": 2
}<|MERGE_RESOLUTION|>--- conflicted
+++ resolved
@@ -21,11 +21,7 @@
    "outputs": [],
    "source": [
     "import morpheus as mp\n",
-<<<<<<< HEAD
-    "from morpheus.classification import train, PatchClassifier\n",
     "from morpheus.counterfactual import generate_cf\n",
-=======
->>>>>>> a646d467
     "from lightning.pytorch import seed_everything\n",
     "\n",
     "# Set seed for reproducibility\n",
@@ -88,15 +84,9 @@
    "source": [
     "# initialize model\n",
     "model_arch = \"unet\"\n",
-<<<<<<< HEAD
     "n_channels = livertumor.n_channels\n",
     "img_size = livertumor.img_size\n",
-    "model = PatchClassifier(n_channels, img_size, model_arch=model_arch)\n",
-=======
-    "n_channels = len(livertumor.channel_names)\n",
-    "img_size = livertumor.data_dim[1:3]\n",
     "model = mp.PatchClassifier(n_channels, img_size, model_arch=model_arch)\n",
->>>>>>> a646d467
     "\n",
     "# train model\n",
     "model = mp.train(model=model, dataset=livertumor, label_name=label_name)"
