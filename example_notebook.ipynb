--- conflicted
+++ resolved
@@ -16,11 +16,7 @@
   },
   {
    "cell_type": "code",
-<<<<<<< HEAD
-   "execution_count": null,
-=======
-   "execution_count": 2,
->>>>>>> ad23ff86
+   "execution_count": null,
    "metadata": {},
    "outputs": [],
    "source": [
@@ -45,11 +41,7 @@
   },
   {
    "cell_type": "code",
-<<<<<<< HEAD
-   "execution_count": null,
-=======
-   "execution_count": 8,
->>>>>>> ad23ff86
+   "execution_count": null,
    "metadata": {},
    "outputs": [],
    "source": [
